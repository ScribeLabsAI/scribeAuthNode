--- conflicted
+++ resolved
@@ -34,17 +34,9 @@
     "@typescript-eslint/parser": "^6.1.0",
     "eslint": "^8.7.0",
     "eslint-config-prettier": "^9.0.0",
-<<<<<<< HEAD
     "eslint-plugin-promise": "^6.0.0",
     "eslint-plugin-sonarjs": "^0.20.0",
     "eslint-plugin-unicorn": "^48.0.0",
-=======
-    "eslint-plugin-jest": "^27.0.1",
-    "eslint-plugin-promise": "^6.0.0",
-    "eslint-plugin-sonarjs": "^0.20.0",
-    "eslint-plugin-unicorn": "^48.0.0",
-    "jest": "^29.0.0",
->>>>>>> dd3402c9
     "prettier": "^3.0.0",
     "prettier-plugin-organize-imports": "^3.0.0",
     "typescript": "^5.0.2",
